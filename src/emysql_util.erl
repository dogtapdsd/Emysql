--- conflicted
+++ resolved
@@ -226,26 +226,6 @@
 quote(String) when is_list(String) ->
     [39 | lists:reverse([39 | quote_loop(String)])]. %% 39 is $'
 
-<<<<<<< HEAD
-quote(String, _) when is_list(String) ->
-    quote(String);
-
-quote(Any, Pool) when is_record(Pool,pool) ->
-    quote(Any, Pool#pool.encoding);
-
-quote(Bin, latin1) when is_binary(Bin) ->
-    list_to_binary(quote(binary_to_list(Bin)));
-
-quote(Bin, Encoding) when is_binary(Bin) ->
-    case unicode:characters_to_list(Bin,Encoding) of
-        {error,E1,E2} -> exit({invalid_utf8_binary, E1, E2});
-        List ->
-            unicode:characters_to_binary(quote(List),Encoding,Encoding)
-    end.
-    % note:quote is a codepoint-wise inspection (each is a number) that also works for Unicode.
-
-=======
->>>>>>> ae469b95
 %% @doc  Make MySQL-safe backslash escapes before 10, 13, \, 26, 34, 39.
 %% @spec quote_loop(list()) -> list()
 %% @private
