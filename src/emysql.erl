--- conflicted
+++ resolved
@@ -562,16 +562,10 @@
     %% it either dies, returns data or times out.
     Parent = self(),
     {Pid, Mref} = spawn_monitor(
-<<<<<<< HEAD
-        fun() ->
-                Parent ! {self(), apply(fun emysql_conn:execute/3, Args)}
-        end),
-=======
                     fun() ->
                             put(query_arguments, Args),
                             Parent ! {self(), apply(fun emysql_conn:execute/3, Args)}
                     end),
->>>>>>> ae469b95
     receive
         {'DOWN', Mref, process, Pid, {_, closed}} ->
             %-% io:format("monitor_work: ~p DOWN/closed -> renew~n", [Pid]),
