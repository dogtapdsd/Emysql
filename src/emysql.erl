--- conflicted
+++ resolved
@@ -190,8 +190,6 @@
 default_timeout() ->
     emysql_app:default_timeout().
 
-<<<<<<< HEAD
-=======
 %% @spec add_pool(PoolId, Options) -> Result
 %%		PoolId = atom()
 %%		Options = [option()]
@@ -246,19 +244,6 @@
 add_pool(PoolId, Size, User, Password, Host, Port, Database, Encoding) ->
     add_pool(PoolId, Size, User, Password, Host, Port, Database, Encoding, []).
 
-%% @spec add_pool(PoolId, Size, User, Password, Host, Port, Database, Encoding, StartCmds) -> Result
-%%      PoolId = atom()
-%%      Size = integer()
-%%      User = string()
-%%      Password = string()
-%%      Host = string()
-%%      Port = integer()
-%%      Database = string() | undefined
-%%      Encoding = utf8 | latin1
-%%      StartCmds = list(binary())
-%%      Result = {reply, {error, pool_already_exists}, state()} | {reply, ok, state() }
-%%
->>>>>>> f050405b
 %% @doc Synchronous call to the connection manager to add a pool.
 %%
 %% === Implementation ===
@@ -267,10 +252,6 @@
 %% emysql_conn_mgr:add_pool() to make the pool known to the pool management.
 %% emysql_conn_mgr:add_pool() is translated into a blocking gen-server call.
 %% @end doc: hd feb 11
-<<<<<<< HEAD
-add_pool(PoolId, Size, User, Password, Host, Port, Database, Encoding) ->
-    add_pool(PoolId, Size, User, Password, Host, Port, Database, Encoding, []).
-
 -spec add_pool(PoolId, Size, User, Password, Host, Port, Database, Encoding, StartCmds) -> Result
     when
       PoolId :: atom(),
@@ -283,14 +264,10 @@
       Encoding :: utf8 | latin1,
       StartCmds :: list(binary()),
       Result :: {reply, {error, pool_already_exists}, state()} | {reply, ok, state() }.
-add_pool(PoolId, Size, User, Passwd, Host, Port, DB, Encoding, StartCmds)
-=======
-
 add_pool(PoolId, Size, User, Password, Host, Port, Database, Encoding, StartCmds) ->
     add_pool(PoolId, Size, User, Password, Host, Port, Database, Encoding, StartCmds, infinity).
 
 add_pool(PoolId, Size, User, Passwd, Host, Port, DB, Encoding, StartCmds, ConnectTimeout)
->>>>>>> f050405b
   when is_atom(PoolId),
        is_integer(Size),
        is_list(User),
@@ -299,8 +276,8 @@
        is_integer(Port),
        is_list(DB) orelse DB == undefined,
        is_atom(Encoding),
-<<<<<<< HEAD
-       is_list(StartCmds) ->
+       is_list(StartCmds),
+       is_integer(ConnectTimeout) orelse ConnectTimeout == infinity ->
     case emysql_conn_mgr:has_pool(PoolId) of
         true -> 
             {error,pool_already_exists};
@@ -314,7 +291,8 @@
                     port = Port,
                     database = DB,
                     encoding = Encoding,
-                    start_cmds = StartCmds
+                    start_cmds = StartCmds,
+                    connect_timeout = ConnectTimeout
                     },
             Pool2 = case emysql_conn:open_connections(Pool) of
                 {ok, Pool1} -> Pool1;
@@ -322,27 +300,6 @@
             end,
             emysql_conn_mgr:add_pool(Pool2)
     end.
-=======
-       is_list(StartCmds),
-       is_integer(ConnectTimeout) orelse ConnectTimeout == infinity ->
-    Pool = #pool{
-        pool_id = PoolId,
-        size = Size,
-        user = User,
-        password = Passwd,
-        host = Host,
-        port = Port,
-        database = DB,
-        encoding = Encoding,
-        start_cmds = StartCmds,
-        connect_timeout = ConnectTimeout
-    },
-    Pool2 = case emysql_conn:open_connections(Pool) of
-        {ok, Pool1} -> Pool1;
-        {error, Reason} -> throw(Reason)
-    end,
-    emysql_conn_mgr:add_pool(Pool2).
->>>>>>> f050405b
 
 %% @spec remove_pool(PoolId) -> ok
 %%      PoolId = atom()
@@ -533,13 +490,10 @@
 
 execute(PoolId, Query, Args) when (is_list(Query) orelse is_binary(Query)) andalso is_list(Args) ->
     execute(PoolId, Query, Args, default_timeout());
-
 execute(PoolId, StmtName, Args) when is_atom(StmtName), is_list(Args) ->
     execute(PoolId, StmtName, Args, default_timeout());
-
 execute(PoolId, Query, Timeout) when (is_list(Query) orelse is_binary(Query)) andalso (is_integer(Timeout) orelse Timeout == infinity) ->
     execute(PoolId, Query, [], Timeout);
-
 execute(PoolId, StmtName, Timeout) when is_atom(StmtName), (is_integer(Timeout) orelse Timeout == infinity) ->
     execute(PoolId, StmtName, [], Timeout).
 
@@ -580,8 +534,11 @@
     Connection = emysql_conn_mgr:wait_for_connection(PoolId),
     %-% io:format("~p execute got connection for pool id ~p: ~p~n",[self(), PoolId, Connection#emysql_connection.id]),
     monitor_work(Connection, Timeout, [Connection, Query, Args]);
-
-execute(PoolId, StmtName, Args, Timeout) when is_atom(StmtName), is_list(Args) andalso (is_integer(Timeout) andalso Timeout == infinity) ->
+execute(PoolId, StmtName, Args, Timeout)
+  when
+    is_atom(StmtName),
+    is_list(Args),
+    is_integer(Timeout) orelse Timeout == infinity ->
     Connection = emysql_conn_mgr:wait_for_connection(PoolId),
     monitor_work(Connection, Timeout, [Connection, StmtName, Args]).
 
