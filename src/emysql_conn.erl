%% Copyright (c) 2009-2012
%% Bill Warnecke <bill@rupture.com>,
%% Jacob Vorreuter <jacob.vorreuter@gmail.com>,
%% Henning Diedrich <hd2010@eonblast.com>,
%% Eonblast Corporation <http://www.eonblast.com>
%%
%% Permission is  hereby  granted,  free of charge,  to any person
%% obtaining  a copy of this software and associated documentation
%% files (the "Software"),to deal in the Software without restric-
%% tion,  including  without  limitation the rights to use,  copy,
%% modify, merge,  publish,  distribute,  sublicense,  and/or sell
%% copies  of the  Software,  and to  permit  persons to  whom the
%% Software  is  furnished  to do  so,  subject  to the  following
%% conditions:
%%
%% The above  copyright notice and this permission notice shall be
%% included in all copies or substantial portions of the Software.
%%
%% THE SOFTWARE IS PROVIDED "AS IS", WITHOUT WARRANTY OF ANY KIND,
%% EXPRESS OR IMPLIED, INCLUDING BUT NOT LIMITED TO THE WARRANTIES
%% OF  MERCHANTABILITY,  FITNESS  FOR  A  PARTICULAR  PURPOSE  AND
%% NONINFRINGEMENT. IN  NO  EVENT  SHALL  THE AUTHORS OR COPYRIGHT
%% HOLDERS  BE  LIABLE FOR  ANY CLAIM, DAMAGES OR OTHER LIABILITY,
%% WHETHER IN AN ACTION OF CONTRACT,  TORT  OR OTHERWISE,  ARISING
%% FROM,  OUT OF OR IN CONNECTION WITH THE SOFTWARE  OR THE USE OR
%% OTHER DEALINGS IN THE SOFTWARE.

-module(emysql_conn).
-export([set_database/2, set_encoding/2,
        execute/3, prepare/3, unprepare/2,
        open_connections/1, open_connection/1,
        reset_connection/3, close_connection/1,
        open_n_connections/2, hstate/1
]).

-include("emysql.hrl").

set_database(_, undefined) -> ok;
set_database(_, Empty) when Empty == ""; Empty == <<>> -> ok;
set_database(Connection, Database) ->
    Packet = <<?COM_QUERY, "use `", (iolist_to_binary(Database))/binary, "`">>,  % todo: utf8?
    emysql_tcp:send_and_recv_packet(Connection#emysql_connection.socket, Packet, 0).

set_encoding(Connection, Encoding) ->
    Packet = <<?COM_QUERY, "set names '", (erlang:atom_to_binary(Encoding, utf8))/binary, "'">>,
    emysql_tcp:send_and_recv_packet(Connection#emysql_connection.socket, Packet, 0).

execute(Connection, Query, []) when is_list(Query) ->
     %-% io:format("~p execute list: ~p using connection: ~p~n", [self(), iolist_to_binary(Query), Connection#emysql_connection.id]),
    Packet = <<?COM_QUERY, (emysql_util:to_binary(Query))/binary>>,
    % Packet = <<?COM_QUERY, (iolist_to_binary(Query))/binary>>,
    emysql_tcp:send_and_recv_packet(Connection#emysql_connection.socket, Packet, 0);

execute(Connection, Query, []) when is_binary(Query) ->
     %-% io:format("~p execute binary: ~p using connection: ~p~n", [self(), Query, Connection#emysql_connection.id]),
    Packet = <<?COM_QUERY, Query/binary>>,
    % Packet = <<?COM_QUERY, (iolist_to_binary(Query))/binary>>,
    emysql_tcp:send_and_recv_packet(Connection#emysql_connection.socket, Packet, 0);

execute(Connection, StmtName, []) when is_atom(StmtName) ->
    prepare_statement(Connection, StmtName),
    StmtNameBin = atom_to_binary(StmtName, utf8),
    Packet = <<?COM_QUERY, "EXECUTE ", StmtNameBin/binary>>,
    emysql_tcp:send_and_recv_packet(Connection#emysql_connection.socket, Packet, 0);

execute(Connection, Query, Args) when (is_list(Query) orelse is_binary(Query)) andalso is_list(Args) ->
    StmtName = "stmt_"++integer_to_list(erlang:phash2(Query)),
    ok = prepare(Connection, StmtName, Query),
    Ret =
    case set_params(Connection, 1, Args, undefined) of
        OK when is_record(OK, ok_packet) ->
            ParamNamesBin = list_to_binary(string:join([[$@ | integer_to_list(I)] || I <- lists:seq(1, length(Args))], ", ")),  % todo: utf8?
            Packet = <<?COM_QUERY, "EXECUTE ", (list_to_binary(StmtName))/binary, " USING ", ParamNamesBin/binary>>,  % todo: utf8?
            emysql_tcp:send_and_recv_packet(Connection#emysql_connection.socket, Packet, 0);
        Error ->
            Error
    end,
    unprepare(Connection, StmtName),
    Ret;

execute(Connection, StmtName, Args) when is_atom(StmtName), is_list(Args) ->
    prepare_statement(Connection, StmtName),
    case set_params(Connection, 1, Args, undefined) of
        OK when is_record(OK, ok_packet) ->
            ParamNamesBin = list_to_binary(string:join([[$@ | integer_to_list(I)] || I <- lists:seq(1, length(Args))], ", ")),  % todo: utf8?
            StmtNameBin = atom_to_binary(StmtName, utf8),
            Packet = <<?COM_QUERY, "EXECUTE ", StmtNameBin/binary, " USING ", ParamNamesBin/binary>>,
            emysql_tcp:send_and_recv_packet(Connection#emysql_connection.socket, Packet, 0);
        Error ->
            Error
    end.

prepare(Connection, Name, Statement) when is_atom(Name) ->
    prepare(Connection, atom_to_list(Name), Statement);
prepare(Connection, Name, Statement) ->
    StatementBin = emysql_util:encode(Statement, binary),
    Packet = <<?COM_QUERY, "PREPARE ", (list_to_binary(Name))/binary, " FROM ", StatementBin/binary>>,  % todo: utf8?
    case emysql_tcp:send_and_recv_packet(Connection#emysql_connection.socket, Packet, 0) of
        OK when is_record(OK, ok_packet) ->
            ok;
        Err when is_record(Err, error_packet) ->
            exit({failed_to_prepare_statement, Err#error_packet.msg})
    end.

unprepare(Connection, Name) when is_atom(Name)->
    unprepare(Connection, atom_to_list(Name));
unprepare(Connection, Name) ->
    Packet = <<?COM_QUERY, "DEALLOCATE PREPARE ", (list_to_binary(Name))/binary>>,  % todo: utf8?
    emysql_tcp:send_and_recv_packet(Connection#emysql_connection.socket, Packet, 0).

open_n_connections(PoolId, N) ->
     %-% io:format("open ~p connections for pool ~p~n", [N, PoolId]),
    case emysql_conn_mgr:find_pool(PoolId, emysql_conn_mgr:pools()) of
        {Pool, _} ->
            lists:foldl(fun(_ ,Connections) ->
                %% Catch {'EXIT',_} errors so newly opened connections are not orphaned.
                case catch open_connection(Pool) of
                    #emysql_connection{} = Connection ->
                        [Connection | Connections];
                    _ ->
                        Connections
                end
            end, [], lists:seq(1, N));
        _ ->
            exit(pool_not_found)
    end.

open_connections(Pool) ->
     %-% io:format("open connections loop: .. "),
    case (queue:len(Pool#pool.available) + gb_trees:size(Pool#pool.locked)) < Pool#pool.size of
        true ->
            case catch open_connection(Pool) of
                #emysql_connection{} = Conn ->
                    open_connections(Pool#pool{available = queue:in(Conn, Pool#pool.available)});
				_ ->
					Pool
			end;
        false ->
            %-% io:format(" done~n"),
            Pool
    end.

open_connection(#pool{pool_id=PoolId, host=Host, port=Port, user=User, password=Password, database=Database, encoding=Encoding}) ->
     %-% io:format("~p open connection for pool ~p host ~p port ~p user ~p base ~p~n", [self(), PoolId, Host, Port, User, Database]),
     %-% io:format("~p open connection: ... connect ... ~n", [self()]),
    case gen_tcp:connect(Host, Port, [binary, {packet, raw}, {active, false}]) of
        {ok, Sock} ->
<<<<<<< HEAD
			Greeting = case catch emysql_auth:do_handshake(Sock, User, Password) of
                {'EXIT', ExitReason} ->
                    gen_tcp:close(Sock),
					exit(ExitReason);
				Greeting0 -> Greeting0
			end,
=======
			#greeting {
              server_version = Version,
              thread_id = ThreadId,
              caps = Caps,
              language = Language
            } = handshake(Sock, User, Password),
>>>>>>> ae469b95
            Connection = #emysql_connection{
                id = erlang:port_to_list(Sock),
                pool_id = PoolId,
                encoding = Encoding,
                socket = Sock,
                version = Version,
                thread_id = ThreadId,
                caps = Caps,
                language = Language
            },

            %-% io:format("~p open connection: ... set db ...~n", [self()]),
<<<<<<< HEAD
            case set_database(Connection, Database) of
                ok -> ok;
                OK1 when is_record(OK1, ok_packet) ->
                     %-% io:format("~p open connection: ... db set ok~n", [self()]),
                    ok;
                Err1 when is_record(Err1, error_packet) ->
                    %-% io:format("~p open connection: ... db set error~n", [self()]),
                    gen_tcp:close(Sock),
                    exit({failed_to_set_database, Err1#error_packet.msg})
            end,
            %-% io:format("~p open connection: ... set encoding ...: ~p~n", [self(), Encoding]),
            case set_encoding(Connection, Encoding) of
                OK2 when is_record(OK2, ok_packet) ->
                    ok;
                Err2 when is_record(Err2, error_packet) ->
                    gen_tcp:close(Sock),
                    exit({failed_to_set_encoding, Err2#error_packet.msg})
            end,
            case emysql_conn_mgr:give_manager_control(Sock) of
                {error ,Reason} ->
                    gen_tcp:close(Sock),
                    exit({Reason,
                        "Failed to find conn mgr when opening connection. Make sure crypto is started and emysql.app is in the Erlang path."});
                ok -> Connection
            end;
=======
            ok = set_database_or_die(Connection, Database),
            ok = set_encoding_or_die(Connection, Encoding),
            ok = give_manager_control(Sock),
            Connection;
>>>>>>> ae469b95
        {error, Reason} ->
             %-% io:format("~p open connection: ... ERROR ~p~n", [self(), Reason]),
             %-% io:format("~p open connection: ... exit with failed_to_connect_to_database~n", [self()]),
            exit({failed_to_connect_to_database, Reason})
    end.

handshake(Sock, User, Password) ->
   case catch emysql_auth:do_handshake(Sock, User, Password) of
       {'EXIT', ExitReason} ->
           gen_tcp:close(Sock),
           exit(ExitReason);
       #greeting{} = G -> G
   end.

give_manager_control(Socket) ->
    case emysql_conn_mgr:give_manager_control(Socket) of
        {error, Reason} ->
            gen_tcp:close(Socket),
            exit({Reason,
                 "Failed to find conn mgr when opening connection. Make sure crypto is started and emysql.app is in the Erlang path."});
        ok -> ok
   end.

set_database_or_die(#emysql_connection { socket = Socket } = Connection, Database) ->
    case set_database(Connection, Database) of
        ok -> ok;
        OK1 when is_record(OK1, ok_packet) -> ok;
        Err1 when is_record(Err1, error_packet) ->
             gen_tcp:close(Socket),
             exit({failed_to_set_database, Err1#error_packet.msg})
    end.
 
set_encoding_or_die(#emysql_connection { socket = Socket } = Connection, Encoding) ->
    case set_encoding(Connection, Encoding) of
        OK2 when is_record(OK2, ok_packet) -> ok;
        Err2 when is_record(Err2, error_packet) ->
            gen_tcp:close(Socket),
            exit({failed_to_set_encoding, Err2#error_packet.msg})
    end.
 
reset_connection(Pools, Conn, StayLocked) ->
    %% if a process dies or times out while doing work
    %% the socket must be closed and the connection reset
    %% in the conn_mgr state. Also a new connection needs
    %% to be opened to replace the old one. If that fails,
    %% we queue the old as available for the next try
    %% by the next caller process coming along. So the
    %% pool can't run dry, even though it can freeze.
    %-% io:format("resetting connection~n"),
    close_connection(Conn),
    %% OPEN NEW SOCKET
    case emysql_conn_mgr:find_pool(Conn#emysql_connection.pool_id, Pools) of
        {Pool, _} ->
            case catch open_connection(Pool) of
                #emysql_connection{} = NewConn when StayLocked == pass ->
<<<<<<< HEAD
                    emysql_conn_mgr:replace_connection_as_available(Conn, NewConn);
                #emysql_connection{} = NewConn when StayLocked == keep ->
                    emysql_conn_mgr:replace_connection_as_locked(Conn, NewConn);
=======
                    ok = emysql_conn_mgr:replace_connection_as_available(Conn, NewConn),
                    NewConn;
                #emysql_connection{} = NewConn when StayLocked == keep ->
                    ok = emysql_conn_mgr:replace_connection_as_locked(Conn, NewConn),
                    NewConn;
>>>>>>> ae469b95
                {'EXIT', Reason} ->
                    DeadConn = Conn#emysql_connection { alive = false },
                    emysql_conn_mgr:replace_connection_as_available(Conn, DeadConn),
                    {error, {cannot_reopen_in_reset, Reason}}
            end;
        undefined ->
            exit(pool_not_found)
    end.

close_connection(Conn) ->
	%% garbage collect statements
	emysql_statements:remove(Conn#emysql_connection.id),
	ok = gen_tcp:close(Conn#emysql_connection.socket).

%%--------------------------------------------------------------------
%%% Internal functions
%%--------------------------------------------------------------------
set_params(_, _, [], Result) -> Result;
set_params(Connection, Num, Values, _) ->
	Packet = set_params_packet(Num, Values),
	emysql_tcp:send_and_recv_packet(Connection#emysql_connection.socket, Packet, 0).

set_params_packet(NumStart, Values) ->
	BinValues = [emysql_util:encode(Val, binary) || Val <- Values],
	BinNums = [emysql_util:encode(Num, binary) || Num <- lists:seq(NumStart, NumStart + length(Values) - 1)],
	BinPairs = lists:zip(BinNums, BinValues),
	Parts = [<<"@", NumBin/binary, "=", ValBin/binary>> || {NumBin, ValBin} <- BinPairs], 
	Sets = list_to_binary(join(Parts, <<",">>)),
	<<?COM_QUERY, "SET ", Sets/binary>>.

%% @doc Join elements of list with Sep
%%
%% 1> join([1,2,3], 0).
%% [1,0,2,0,3]

join([], _Sep) -> [];
join(L, Sep) -> join(L, Sep, []).

join([H], _Sep, Acc)  -> lists:reverse([H|Acc]);
join([H|T], Sep, Acc) -> join(T, Sep, [Sep, H|Acc]).

prepare_statement(Connection, StmtName) ->
    case emysql_statements:fetch(StmtName) of
        undefined ->
            exit(statement_has_not_been_prepared);
        {Version, Statement} ->
            case emysql_statements:version(Connection#emysql_connection.id, StmtName) of
                Version ->
                    ok;
                _ ->
                    ok = prepare(Connection, StmtName, Statement),
                    emysql_statements:prepare(Connection#emysql_connection.id, StmtName, Version)
            end
    end.

% human readable string rep of the server state flag
%% @private
hstate(State) ->
       case (State band ?SERVER_STATUS_AUTOCOMMIT)   of 0 -> ""; _-> "AUTOCOMMIT " end
    ++ case (State band ?SERVER_MORE_RESULTS_EXIST)  of 0 -> ""; _-> "MORE_RESULTS_EXIST " end
    ++ case (State band ?SERVER_QUERY_NO_INDEX_USED) of 0 -> ""; _-> "NO_INDEX_USED " end.<|MERGE_RESOLUTION|>--- conflicted
+++ resolved
@@ -145,65 +145,27 @@
      %-% io:format("~p open connection: ... connect ... ~n", [self()]),
     case gen_tcp:connect(Host, Port, [binary, {packet, raw}, {active, false}]) of
         {ok, Sock} ->
-<<<<<<< HEAD
-			Greeting = case catch emysql_auth:do_handshake(Sock, User, Password) of
-                {'EXIT', ExitReason} ->
-                    gen_tcp:close(Sock),
-					exit(ExitReason);
-				Greeting0 -> Greeting0
-			end,
-=======
-			#greeting {
-              server_version = Version,
-              thread_id = ThreadId,
-              caps = Caps,
-              language = Language
-            } = handshake(Sock, User, Password),
->>>>>>> ae469b95
+            #greeting {
+               server_version = Version,
+               thread_id = ThreadId,
+               caps = Caps,
+               language = Language
+              } = handshake(Sock, User, Password),
             Connection = #emysql_connection{
-                id = erlang:port_to_list(Sock),
-                pool_id = PoolId,
-                encoding = Encoding,
-                socket = Sock,
-                version = Version,
-                thread_id = ThreadId,
-                caps = Caps,
-                language = Language
-            },
-
-            %-% io:format("~p open connection: ... set db ...~n", [self()]),
-<<<<<<< HEAD
-            case set_database(Connection, Database) of
-                ok -> ok;
-                OK1 when is_record(OK1, ok_packet) ->
-                     %-% io:format("~p open connection: ... db set ok~n", [self()]),
-                    ok;
-                Err1 when is_record(Err1, error_packet) ->
-                    %-% io:format("~p open connection: ... db set error~n", [self()]),
-                    gen_tcp:close(Sock),
-                    exit({failed_to_set_database, Err1#error_packet.msg})
-            end,
-            %-% io:format("~p open connection: ... set encoding ...: ~p~n", [self(), Encoding]),
-            case set_encoding(Connection, Encoding) of
-                OK2 when is_record(OK2, ok_packet) ->
-                    ok;
-                Err2 when is_record(Err2, error_packet) ->
-                    gen_tcp:close(Sock),
-                    exit({failed_to_set_encoding, Err2#error_packet.msg})
-            end,
-            case emysql_conn_mgr:give_manager_control(Sock) of
-                {error ,Reason} ->
-                    gen_tcp:close(Sock),
-                    exit({Reason,
-                        "Failed to find conn mgr when opening connection. Make sure crypto is started and emysql.app is in the Erlang path."});
-                ok -> Connection
-            end;
-=======
+                            id = erlang:port_to_list(Sock),
+                            pool_id = PoolId,
+                            encoding = Encoding,
+                            socket = Sock,
+                            version = Version,
+                            thread_id = ThreadId,
+                            caps = Caps,
+                            language = Language
+                           },
+            %%-% io:format("~p open connection: ... set db ...~n", [self()]),
             ok = set_database_or_die(Connection, Database),
             ok = set_encoding_or_die(Connection, Encoding),
             ok = give_manager_control(Sock),
             Connection;
->>>>>>> ae469b95
         {error, Reason} ->
              %-% io:format("~p open connection: ... ERROR ~p~n", [self(), Reason]),
              %-% io:format("~p open connection: ... exit with failed_to_connect_to_database~n", [self()]),
@@ -259,17 +221,11 @@
         {Pool, _} ->
             case catch open_connection(Pool) of
                 #emysql_connection{} = NewConn when StayLocked == pass ->
-<<<<<<< HEAD
-                    emysql_conn_mgr:replace_connection_as_available(Conn, NewConn);
-                #emysql_connection{} = NewConn when StayLocked == keep ->
-                    emysql_conn_mgr:replace_connection_as_locked(Conn, NewConn);
-=======
                     ok = emysql_conn_mgr:replace_connection_as_available(Conn, NewConn),
                     NewConn;
                 #emysql_connection{} = NewConn when StayLocked == keep ->
                     ok = emysql_conn_mgr:replace_connection_as_locked(Conn, NewConn),
                     NewConn;
->>>>>>> ae469b95
                 {'EXIT', Reason} ->
                     DeadConn = Conn#emysql_connection { alive = false },
                     emysql_conn_mgr:replace_connection_as_available(Conn, DeadConn),
